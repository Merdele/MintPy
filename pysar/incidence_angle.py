--- conflicted
+++ resolved
@@ -10,19 +10,14 @@
 
 
 import sys
+import os
 
-<<<<<<< HEAD
-import _readfile as readfile
-import _writefile as writefile
-import _pysar_utilities as ut
-=======
 import h5py
 import numpy as np
 
 import pysar.utils.readfile as readfile
 import pysar.utils.writefile as writefile
 import pysar.utils.utils as ut
->>>>>>> c5ded81c
 
 
 def usage():
@@ -57,17 +52,10 @@
     angle = ut.incidence_angle(atr, dimension=2)
     
     # Geo coord
-<<<<<<< HEAD
-    if 'Y_FIRST' in list(atr.keys()):
-        print('Input file is geocoded, only center incident angle is calculated: ')
-        print(angle)
-        length = int(atr['FILE_LENGTH'])
-=======
     if 'Y_FIRST' in atr.keys():
         print('Input file is geocoded, only center incident angle is calculated: ')
         print(angle)
         length = int(atr['LENGTH'])
->>>>>>> c5ded81c
         width = int(atr['WIDTH'])
         angle_mat = np.zeros((length, width), np.float32)
         angle_mat[:] = angle
