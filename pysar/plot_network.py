#!/usr/bin/env python3
############################################################
# Program is part of PySAR v2.0                            #
# Copyright(c) 2013, Zhang Yunjun, Heresh Fattahi          #
# Author:  Zhang Yunjun, Heresh Fattahi                    #
############################################################


import sys
import os
import argparse

import h5py
import numpy as np
import matplotlib.pyplot as plt

<<<<<<< HEAD
import _pysar_utilities as ut
import _datetime as ptime
import _network  as pnet
import _readfile as readfile
from _readfile import multi_group_hdf5_file
=======
import pysar.utils.datetime as ptime
import pysar.utils.readfile as readfile
import pysar.utils.utils as ut
import pysar.utils.network  as pnet
import pysar.utils.plot as pp
from pysar.utils.readfile import multi_group_hdf5_file, multi_dataset_hdf5_file, single_dataset_hdf5_file
>>>>>>> c5ded81c


###########################  Sub Function  #############################
def read_template2inps(template_file, inps=None):
    '''Read input template options into Namespace inps'''
    if not inps:
        inps = cmdLineParse()

<<<<<<< HEAD
    print(('read options from template file: '+os.path.basename(template_file)))
    template = readfile.read_template(template_file)
    key_list = list(template.keys())
=======
    print('read options from template file: '+os.path.basename(template_file))
    template = readfile.read_template(template_file)
>>>>>>> c5ded81c

    # Coherence-based network modification
    prefix = 'pysar.network.'

    key = prefix+'coherenceFile'
    if key in template.keys():
        value = template[key]
        if value == 'auto':
            inps.coherence_file = 'coherence.h5'
        else:
            inps.coherence_file = value

    key = prefix+'maskFile'
    if key in template.keys():
        value = template[key]
        if value == 'auto':
            try:    inps.mask_file = ut.get_file_list(['mask.h5', 'geometry*.h5','maskLand.h5'])[0]
            except: inps.mask_file = None
        elif value == 'no':
            inps.mask_file = None
        else:
            inps.mask_file = value

    key = prefix+'minCoherence'
    if key in template.keys():
        value = template[key]
        if value == 'auto':
            inps.coh_thres = 0.7
        else:
            inps.coh_thres = float(value)

    return inps


###########################  Sub Function  #############################
BL_LIST='''
070106     0.0   0.03  0.0000000  0.00000000000 2155.2 /scratch/SLC/070106/
070709  2631.9   0.07  0.0000000  0.00000000000 2155.2 /scratch/SLC/070709/
070824  2787.3   0.07  0.0000000  0.00000000000 2155.2 /scratch/SLC/070824/
'''

DATE12_LIST='''
070709-100901
070709-101017
070824-071009
'''

EXAMPLE='''example:
  plot_network.py unwrapIfgram.h5
  plot_network.py unwrapIfgram.h5 --template pysarApp_template.txt
  plot_network.py unwrapIfgram.h5 --template pysarApp_template.txt --nodrop

  plot_network.py unwrapIfgram.h5 --coherence coherence_spatialAverage.txt
  plot_network.py unwrapIfgram.h5 --coherence coherence.h5 --mask Mask.h5
  plot_network.py Modified_coherence.h5 --save
  plot_network.py Modified_coherence.h5 --nodisplay
  plot_network.py ifgram_list.txt              -b bl_list.txt
  plot_network.py unwrapIfgram_date12_list.txt -b bl_list.txt
'''

TEMPLATE='''
pysar.network.coherenceFile   = auto  #[filename], auto for coherence.h5
pysar.network.maskFile        = auto  #[file name, no], auto for mask.h5, no for all pixels
pysar.network.maskAoi.yx      = auto  #[y0:y1,x0:x1 / no], auto for no, area of interest for coherence calculation
pysar.network.maskAoi.lalo    = auto  #[lat0:lat1,lon0:lon1 / no], auto for no - use the whole area
'''


def cmdLineParse():
    parser = argparse.ArgumentParser(description='Display Network of Interferograms',\
                                     formatter_class=argparse.RawTextHelpFormatter,\
                                     epilog=EXAMPLE)
    
    parser.add_argument('file',\
                        help='file with network information, supporting:\n'+\
                             'HDF5 file: unwrapIfgram.h5, Modified_coherence.h5\n'+\
                             'Text file: list of date12, generated by selectPairs.py or plot_network.py, i.e.:'+DATE12_LIST)
    parser.add_argument('-b','--bl','--baseline', dest='bl_list_file', default='bl_list.txt',\
                        help='baseline list file, generated using createBaselineList.pl, i.e.:'+BL_LIST)
    parser.add_argument('--nodrop', dest='disp_drop', action='store_false', help='Do not display dropped interferograms')

    # Display coherence
    coh = parser.add_argument_group('Display Coherence','Show coherence of each interferogram pair with color')
    coh.add_argument('--coherence', dest='coherence_file', default='coherence.h5',\
                     help='display pairs in color based on input coherence\n'+\
                          'i.e. coherence_spatialAverage.txt (generated by spatial_average.py)\n'+\
                          '     coherence.h5')
    coh.add_argument('-m', dest='disp_min', type=float, default=0.2, help='minimum coherence to display')
    coh.add_argument('-M', dest='disp_max', type=float, default=1.0, help='maximum coherence to display')
    coh.add_argument('-c','--colormap', dest='colormap', default='RdBu',\
                     help='colormap for display, i.e. RdBu, jet, ...')
    coh.add_argument('--mask', dest='mask_file', default='mask.h5', help='mask file used to calculate the coherence')
    coh.add_argument('--threshold', dest='coh_thres', type=float,\
                     help='coherence value of where to cut the colormap for display')
    coh.add_argument('--template','-t', dest='template_file',\
                     help='template file with options below:\n'+TEMPLATE)

    # Figure  Setting
    fig = parser.add_argument_group('Figure','Figure settings for display')
    fig.add_argument('--fontsize', type=int, default=12, help='font size in points')
    fig.add_argument('--lw','--linewidth', dest='linewidth', type=int, default=2, help='line width in points')
    fig.add_argument('--mc','--markercolor', dest='markercolor', default='orange', help='marker color')
    fig.add_argument('--ms','--markersize', dest='markersize', type=int, default=16, help='marker size in points')
    fig.add_argument('--every-year', dest='every_year', type=int, default=1, help='number of years per major tick on x-axis')

    fig.add_argument('--dpi', dest='fig_dpi', type=int, default=150,\
                     help='DPI - dot per inch - for display/write')
    fig.add_argument('--figsize', dest='fig_size', type=float, nargs=2,\
                     help='figure size in inches - width and length')
    fig.add_argument('--figext', dest='fig_ext',\
                     default='.pdf', choices=['.emf','.eps','.pdf','.png','.ps','.raw','.rgba','.svg','.svgz'],\
                     help='File extension for figure output file\n\n')
    
    fig.add_argument('--list', dest='save_list', action='store_true', help='save pairs/date12 list into text file')
    fig.add_argument('--save', dest='save_fig', action='store_true', help='save the figure')
    fig.add_argument('--nodisplay', dest='disp_fig', action='store_false', help='save and do not display the figure')

    inps = parser.parse_args()
    if not inps.disp_fig:
        inps.save_fig = True
    
    return inps


##########################  Main Function  ##############################
def main(argv):
    inps = cmdLineParse()
    if not inps.disp_fig:
        plt.switch_backend('Agg')
    if inps.template_file:
        inps = read_template2inps(inps.template_file, inps)

    ##### 1. Read Info
    # Read dateList and bperpList
    ext = os.path.splitext(inps.file)[1]
    if ext in ['.h5']:
        atr = readfile.read_attribute(inps.file)
        k = atr['FILE_TYPE']
<<<<<<< HEAD
        print(('reading date and perpendicular baseline from '+k+' file: '+os.path.basename(inps.file)))
=======
        print('reading date and perpendicular baseline from '+k+' file: '+os.path.basename(inps.file))
>>>>>>> c5ded81c
        if not k in multi_group_hdf5_file:
            raise ValueError('only the following file type are supported:\n'+str(multi_group_hdf5_file))
        if not inps.coherence_file and k == 'coherence':
            inps.coherence_file = inps.file
        pbase_list = ut.perp_baseline_ifgram2timeseries(inps.file)[0]
        date8_list = ptime.ifgram_date_list(inps.file)
    else:
<<<<<<< HEAD
        print(('reading date and perpendicular baseline from baseline list file: '+inps.bl_list_file))
        date8_list, pbase_list = pnet.read_baseline_file(inps.bl_list_file)[0:2]
    print(('number of acquisitions  : '+str(len(date8_list))))

    # Read Pairs Info
    print(('reading pairs info from file: '+inps.file))
    date12_list = pnet.get_date12_list(inps.file)
    print(('number of interferograms: '+str(len(date12_list))))
=======
        print('reading date and perpendicular baseline from baseline list file: '+inps.bl_list_file)
        date8_list, pbase_list = pnet.read_baseline_file(inps.bl_list_file)[0:2]
    print('number of acquisitions  : '+str(len(date8_list)))

    # Read Pairs Info
    print('reading pairs info from file: '+inps.file)
    date12_list = pnet.get_date12_list(inps.file)
    print('number of interferograms: '+str(len(date12_list)))
>>>>>>> c5ded81c

    # Read drop_ifgram 
    date8_list_drop = []
    date12_list_drop = []
    if ext in ['.h5','.he5']:
        h5 = h5py.File(inps.file, 'r')
        ifgram_list_all = sorted(h5[k].keys())
        ifgram_list_keep = ut.check_drop_ifgram(h5)
        date12_list_keep = ptime.list_ifgram2date12(ifgram_list_keep)
        # Get date12_list_drop
        date12_list_drop = sorted(list(set(date12_list) - set(date12_list_keep)))
<<<<<<< HEAD

        print(('number of interferograms marked as dropped: '+str(len(date12_list_drop))))
        print(('number of interferograms marked as kept   : '+str(len(date12_list_keep))))
=======
        print('number of interferograms marked as dropped: '+str(len(date12_list_drop)))
        print('number of interferograms marked as kept   : '+str(len(date12_list_keep)))
>>>>>>> c5ded81c

        # Get date_list_drop
        m_dates = [i.split('-')[0] for i in date12_list_keep]
        s_dates = [i.split('-')[1] for i in date12_list_keep]
        date8_list_keep = ptime.yyyymmdd(sorted(list(set(m_dates + s_dates))))
        date8_list_drop = sorted(list(set(date8_list) - set(date8_list_keep)))
<<<<<<< HEAD
        print(('number of acquisitions marked as dropped: '+str(len(date8_list_drop))))
=======
        print('number of acquisitions marked as dropped: '+str(len(date8_list_drop)))
>>>>>>> c5ded81c

    # Read Coherence List
    inps.coherence_list = None
    if inps.coherence_file and os.path.isfile(inps.coherence_file):
        if inps.mask_file and not os.path.isfile(inps.mask_file):
            inps.mask_file = None
        inps.coherence_list, inps.coh_date12_list = ut.spatial_average(inps.coherence_file, inps.mask_file, \
                                                                       saveList=True, checkAoi=False)

        if all(np.isnan(inps.coherence_list)):
            print('WARNING: all coherence value are nan! Do not use this and continue.')
            inps.coherence_list = None

        # Check subset of date12 info between input file and coherence file
        if not set(inps.coh_date12_list) >= set(date12_list):
            print('WARNING: not every pair/date12 from input file is in coherence file')
            print('turn off the color plotting of interferograms based on coherence')
<<<<<<< HEAD

=======
>>>>>>> c5ded81c
            inps.coherence_list = None
        elif set(inps.coh_date12_list) > set(date12_list):
            print('extract coherence value for all pair/date12 in input file')
            inps.coherence_list = [inps.coherence_list[inps.coh_date12_list.index(i)] for i in date12_list]

    #inps.coh_thres = 0.7
    ##### 2. Plot
    inps.cbar_label = 'Average spatial coherence'

    # Fig 1 - Baseline History
    if inps.fig_size:
        fig = plt.figure(figsize=inps.fig_size)
    else:
        fig = plt.figure()
    ax = fig.add_subplot(111)
    ax = pp.plot_perp_baseline_hist(ax, date8_list, pbase_list, vars(inps), date8_list_drop)

    figName = 'BperpHistory'+inps.fig_ext
    if inps.save_fig:
        fig.savefig(figName, bbox_inches='tight', transparent=True, dpi=inps.fig_dpi)
<<<<<<< HEAD
        print(('save figure to '+figName))
=======
        print('save figure to '+figName)
>>>>>>> c5ded81c

    # Fig 2 - Coherence Matrix
    if inps.coherence_list:
        figName = 'CoherenceMatrix'+inps.fig_ext
        if inps.fig_size:
            fig = plt.figure(figsize=inps.fig_size)
        else:
            fig = plt.figure()
        ax = fig.add_subplot(111)
        ax = pp.plot_coherence_matrix(ax, date12_list, inps.coherence_list,\
                                      date12_list_drop, plot_dict=vars(inps))

        if inps.save_fig:
            fig.savefig(figName, bbox_inches='tight', transparent=True, dpi=inps.fig_dpi)
<<<<<<< HEAD
            print(('save figure to '+figName))

=======
            print('save figure to '+figName)
>>>>>>> c5ded81c

    # Fig 3 - Min/Max Coherence History
    if inps.coherence_list:
        figName = 'CoherenceHistory'+inps.fig_ext
        if inps.fig_size:
            fig = plt.figure(figsize=inps.fig_size)
        else:
            fig = plt.figure()
        ax = fig.add_subplot(111)
        ax = pp.plot_coherence_history(ax, date12_list, inps.coherence_list, plot_dict=vars(inps))

        if inps.save_fig:
            fig.savefig(figName, bbox_inches='tight', transparent=True, dpi=inps.fig_dpi)
<<<<<<< HEAD
            print(('save figure to '+figName))
=======
            print('save figure to '+figName)
>>>>>>> c5ded81c

    # Fig 4 - Interferogram Network
    if inps.fig_size:
        fig = plt.figure(figsize=inps.fig_size)
    else:
        fig = plt.figure()
    ax = fig.add_subplot(111)
    ax = pp.plot_network(ax, date12_list, date8_list, pbase_list, vars(inps), date12_list_drop)

    figName = 'Network'+inps.fig_ext
    if inps.save_fig:
        fig.savefig(figName, bbox_inches='tight', transparent=True, dpi=inps.fig_dpi)
<<<<<<< HEAD
        print(('save figure to '+figName))
=======
        print('save figure to '+figName)
>>>>>>> c5ded81c

    if inps.save_list:
        txtFile = os.path.splitext(inps.file)[0]+'_date12_list.txt'
        np.savetxt(txtFile, date12_list, fmt='%s')
<<<<<<< HEAD
        print(('save pairs/date12 info to file: '+txtFile))
=======
        print('save pairs/date12 info to file: '+txtFile)
>>>>>>> c5ded81c


    if inps.disp_fig:
        plt.show() 

############################################################
if __name__ == '__main__':
    main(sys.argv[1:])


<|MERGE_RESOLUTION|>--- conflicted
+++ resolved
@@ -14,20 +14,12 @@
 import numpy as np
 import matplotlib.pyplot as plt
 
-<<<<<<< HEAD
-import _pysar_utilities as ut
-import _datetime as ptime
-import _network  as pnet
-import _readfile as readfile
-from _readfile import multi_group_hdf5_file
-=======
 import pysar.utils.datetime as ptime
 import pysar.utils.readfile as readfile
 import pysar.utils.utils as ut
 import pysar.utils.network  as pnet
 import pysar.utils.plot as pp
 from pysar.utils.readfile import multi_group_hdf5_file, multi_dataset_hdf5_file, single_dataset_hdf5_file
->>>>>>> c5ded81c
 
 
 ###########################  Sub Function  #############################
@@ -36,14 +28,8 @@
     if not inps:
         inps = cmdLineParse()
 
-<<<<<<< HEAD
-    print(('read options from template file: '+os.path.basename(template_file)))
-    template = readfile.read_template(template_file)
-    key_list = list(template.keys())
-=======
     print('read options from template file: '+os.path.basename(template_file))
     template = readfile.read_template(template_file)
->>>>>>> c5ded81c
 
     # Coherence-based network modification
     prefix = 'pysar.network.'
@@ -182,11 +168,7 @@
     if ext in ['.h5']:
         atr = readfile.read_attribute(inps.file)
         k = atr['FILE_TYPE']
-<<<<<<< HEAD
-        print(('reading date and perpendicular baseline from '+k+' file: '+os.path.basename(inps.file)))
-=======
         print('reading date and perpendicular baseline from '+k+' file: '+os.path.basename(inps.file))
->>>>>>> c5ded81c
         if not k in multi_group_hdf5_file:
             raise ValueError('only the following file type are supported:\n'+str(multi_group_hdf5_file))
         if not inps.coherence_file and k == 'coherence':
@@ -194,16 +176,6 @@
         pbase_list = ut.perp_baseline_ifgram2timeseries(inps.file)[0]
         date8_list = ptime.ifgram_date_list(inps.file)
     else:
-<<<<<<< HEAD
-        print(('reading date and perpendicular baseline from baseline list file: '+inps.bl_list_file))
-        date8_list, pbase_list = pnet.read_baseline_file(inps.bl_list_file)[0:2]
-    print(('number of acquisitions  : '+str(len(date8_list))))
-
-    # Read Pairs Info
-    print(('reading pairs info from file: '+inps.file))
-    date12_list = pnet.get_date12_list(inps.file)
-    print(('number of interferograms: '+str(len(date12_list))))
-=======
         print('reading date and perpendicular baseline from baseline list file: '+inps.bl_list_file)
         date8_list, pbase_list = pnet.read_baseline_file(inps.bl_list_file)[0:2]
     print('number of acquisitions  : '+str(len(date8_list)))
@@ -212,7 +184,6 @@
     print('reading pairs info from file: '+inps.file)
     date12_list = pnet.get_date12_list(inps.file)
     print('number of interferograms: '+str(len(date12_list)))
->>>>>>> c5ded81c
 
     # Read drop_ifgram 
     date8_list_drop = []
@@ -224,25 +195,15 @@
         date12_list_keep = ptime.list_ifgram2date12(ifgram_list_keep)
         # Get date12_list_drop
         date12_list_drop = sorted(list(set(date12_list) - set(date12_list_keep)))
-<<<<<<< HEAD
-
-        print(('number of interferograms marked as dropped: '+str(len(date12_list_drop))))
-        print(('number of interferograms marked as kept   : '+str(len(date12_list_keep))))
-=======
         print('number of interferograms marked as dropped: '+str(len(date12_list_drop)))
         print('number of interferograms marked as kept   : '+str(len(date12_list_keep)))
->>>>>>> c5ded81c
 
         # Get date_list_drop
         m_dates = [i.split('-')[0] for i in date12_list_keep]
         s_dates = [i.split('-')[1] for i in date12_list_keep]
         date8_list_keep = ptime.yyyymmdd(sorted(list(set(m_dates + s_dates))))
         date8_list_drop = sorted(list(set(date8_list) - set(date8_list_keep)))
-<<<<<<< HEAD
-        print(('number of acquisitions marked as dropped: '+str(len(date8_list_drop))))
-=======
         print('number of acquisitions marked as dropped: '+str(len(date8_list_drop)))
->>>>>>> c5ded81c
 
     # Read Coherence List
     inps.coherence_list = None
@@ -260,10 +221,6 @@
         if not set(inps.coh_date12_list) >= set(date12_list):
             print('WARNING: not every pair/date12 from input file is in coherence file')
             print('turn off the color plotting of interferograms based on coherence')
-<<<<<<< HEAD
-
-=======
->>>>>>> c5ded81c
             inps.coherence_list = None
         elif set(inps.coh_date12_list) > set(date12_list):
             print('extract coherence value for all pair/date12 in input file')
@@ -284,11 +241,7 @@
     figName = 'BperpHistory'+inps.fig_ext
     if inps.save_fig:
         fig.savefig(figName, bbox_inches='tight', transparent=True, dpi=inps.fig_dpi)
-<<<<<<< HEAD
-        print(('save figure to '+figName))
-=======
         print('save figure to '+figName)
->>>>>>> c5ded81c
 
     # Fig 2 - Coherence Matrix
     if inps.coherence_list:
@@ -303,12 +256,7 @@
 
         if inps.save_fig:
             fig.savefig(figName, bbox_inches='tight', transparent=True, dpi=inps.fig_dpi)
-<<<<<<< HEAD
-            print(('save figure to '+figName))
-
-=======
             print('save figure to '+figName)
->>>>>>> c5ded81c
 
     # Fig 3 - Min/Max Coherence History
     if inps.coherence_list:
@@ -322,11 +270,7 @@
 
         if inps.save_fig:
             fig.savefig(figName, bbox_inches='tight', transparent=True, dpi=inps.fig_dpi)
-<<<<<<< HEAD
-            print(('save figure to '+figName))
-=======
             print('save figure to '+figName)
->>>>>>> c5ded81c
 
     # Fig 4 - Interferogram Network
     if inps.fig_size:
@@ -339,20 +283,12 @@
     figName = 'Network'+inps.fig_ext
     if inps.save_fig:
         fig.savefig(figName, bbox_inches='tight', transparent=True, dpi=inps.fig_dpi)
-<<<<<<< HEAD
-        print(('save figure to '+figName))
-=======
         print('save figure to '+figName)
->>>>>>> c5ded81c
 
     if inps.save_list:
         txtFile = os.path.splitext(inps.file)[0]+'_date12_list.txt'
         np.savetxt(txtFile, date12_list, fmt='%s')
-<<<<<<< HEAD
-        print(('save pairs/date12 info to file: '+txtFile))
-=======
         print('save pairs/date12 info to file: '+txtFile)
->>>>>>> c5ded81c
 
 
     if inps.disp_fig:
