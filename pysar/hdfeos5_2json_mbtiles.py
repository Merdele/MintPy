#!/usr/bin/env python3

import json
import h5py
import numpy as np
from datetime import date
import math
import time
import os
import sys
import geocoder
<<<<<<< HEAD
from .mask import mask_matrix
=======
from pysar.add_attribute_insarmaps import InsarDatabaseController
from pysar.mask import mask_matrix
>>>>>>> c5ded81c
import argparse
import pickle

# ex: python Converter_unavco.py Alos_SM_73_2980_2990_20070107_20110420.h5

# This script takes a UNAVCO format timeseries h5 file, converts to mbtiles, 
# and sends to database which allows website to make queries and display data
# ---------------------------------------------------------------------------------------
# FUNCTIONS
# ---------------------------------------------------------------------------------------
# returns a dictionary of datasets that are stored in memory to speed up h5 read process
def get_date(date_string): 
    year = int(date_string[0:4])
    month = int(date_string[4:6])
    day = int(date_string[6:8])
    return date(year, month, day)
# ---------------------------------------------------------------------------------------
# takes a date and calculates the number of days elapsed in the year of that date
# returns year + (days_elapsed / 365), a decimal representation of the date necessary
# for calculating linear regression of displacement vs time
def get_decimal_date(d):
    start = date(d.year, 1, 1)
    return abs(d-start).days / 365.0 + d.year

def region_name_from_project_name(project_name):
    track_index = project_name.find('T')

    return project_name[:track_index]

needed_attributes = {
    "prf", "first_date", "mission", "WIDTH", "X_STEP", "processing_software",
    "wavelength", "processing_type", "beam_swath", "Y_FIRST", "look_direction",
    "flight_direction", "last_frame", "post_processing_method", "min_baseline_perp"
    "unwrap_method", "relative_orbit", "beam_mode", "LENGTH", "max_baseline_perp",
    "X_FIRST", "atmos_correct_method", "last_date", "first_frame", "frame", "Y_STEP", "history",
    "scene_footprint", "data_footprint", "downloadUnavcoUrl", "referencePdfUrl", "areaName", "referenceText",
    "ref_lat", "ref_lon"
}

def serialize_dictionary(dictionary, fileName):
    with open(fileName, "w") as file:
        pickle.dump(dictionary, file)
# ---------------------------------------------------------------------------------------
# convert h5 file to json and upload it. folder_name == unavco_name
def convert_data(attributes, decimal_dates, timeseries_datasets, dates, json_path, folder_name):

    region_file = None
    project_name = attributes["PROJECT_NAME"]
    region = region_name_from_project_name(project_name)
# get the attributes for calculating latitude and longitude
    x_step = float(attributes["X_STEP"])
    y_step = float(attributes["Y_STEP"])
    x_first = float(attributes["X_FIRST"])
    y_first = float(attributes["Y_FIRST"])
    num_columns = int(attributes["WIDTH"])
<<<<<<< HEAD
    num_rows = int(attributes["FILE_LENGTH"])
    print(("columns: %d" % num_columns))
    print(("rows: %d" % num_rows))
=======
    num_rows = int(attributes["LENGTH"])
    print("columns: %d" % num_columns)
    print("rows: %d" % num_rows)
>>>>>>> c5ded81c
    # create a siu_man array to store json point objects
    siu_man = []
    displacement_values = []
    displacements = '{'
    # np array of decimal dates, x parameter in linear regression equation
    x = decimal_dates
    A = np.vstack([x, np.ones(len(x))]).T
    y = []
    chunk_num = 1
    point_num = 0
    CHUNK_SIZE = 20000

    # iterate through h5 file timeseries
    for (row, col), value in np.ndenumerate(timeseries_datasets[dates[0]]):
        longitude = x_first + (col * x_step)
        latitude = y_first + (row * y_step) 
        displacement = float(value) 
        # if value is not equal to naN, create a new json point object and append to siu_man array
        if not math.isnan(displacement):
            # get displacement values for all the dates into array for json and string for pgsql
            for date in dates:
                displacement = timeseries_datasets[date][row][col]
                displacements += (str(displacement) + ",")
                displacement_values.append(float(displacement))
            displacements = displacements[:len(displacements) - 1] + '}'

            # np array of displacement values, y parameter in linear regression equation
            y = displacement_values

            # y = mx + c -> we want m = slope of the linear regression line 
            m, c = np.linalg.lstsq(A, y)[0]

            data = {
            "type": "Feature",
            "geometry": {"type": "Point", "coordinates": [longitude, latitude]},    
            "properties": {"d": displacement_values, "m": m, "p": point_num}
            }   

            siu_man.append(data)

            # clear displacement array for json and the other string for dictionary, for next point
            displacement_values = []
            displacements = '{'
            point_num += 1
            # break;    # for testing purposes convert only 1 point

            # if chunk_size limit is reached, write chunk into a json file
            # then increment chunk number and clear siu_man array
            if len(siu_man) == CHUNK_SIZE:
                make_json_file(chunk_num, siu_man, dates, json_path, folder_name)
                chunk_num += 1
                siu_man = []

    # write the last chunk that might be smaller than chunk_size
    make_json_file(chunk_num, siu_man, dates, json_path, folder_name)

    # dictionary to contain metadata needed by db to be written to a file
    # and then be read by json_mbtiles2insarmaps.py
    insarmapsMetadata = {}
    # calculate mid lat and long of dataset - then use google python lib to get country
    mid_long = x_first + ((num_columns/2) * x_step)
    mid_lat = y_first + ((num_rows/2) * y_step)
    country = None
    try:
        g = geocoder.google([mid_lat,mid_long], method='reverse', timeout=60.0)
        country = str(g.country_long)
    except Exception as e:
        sys.stderr.write("timeout reverse geocoding country name")

    area = folder_name

    # for some reason pgsql only takes {} not [] - format date arrays and attributes to be inserted to pgsql
    string_dates_sql = '{'
    for k in dates:
        string_dates_sql += (str(k) + ",")
    string_dates_sql = string_dates_sql[:len(string_dates_sql) - 1] + '}'

    decimal_dates_sql = '{'
    for d in decimal_dates:
        decimal_dates_sql += (str(d) + ",")
    decimal_dates_sql = decimal_dates_sql[:len(decimal_dates_sql) - 1] + '}'
    # add keys and values to area table. TODO: this will be removed eventually
    # and all attributes will be put in extra_attributes table
    attribute_keys = '{'
    attribute_values = '{'
    for k in attributes:
        v = attributes[k]
        if k in needed_attributes:
<<<<<<< HEAD
            print((str(k) + ": " + str(v)))
=======
            print(str(k) + ": " + str(v))
>>>>>>> c5ded81c
            attribute_keys += (str(k) + ",")
            attribute_values += (str(v) + ',')
    attribute_keys = attribute_keys[:len(attribute_keys)-1] + '}'
    attribute_values = attribute_values[:len(attribute_values)-1] + '}'

    # write out metadata to json file
    insarmapsMetadata["area"] = area
    insarmapsMetadata["project_name"] = project_name
    insarmapsMetadata["mid_long"] = mid_long
    insarmapsMetadata["mid_lat"] = mid_lat
    insarmapsMetadata["country"] = country
    insarmapsMetadata["region"] = region
    insarmapsMetadata["chunk_num"] = 1
    insarmapsMetadata["attribute_keys"] = attribute_keys
    insarmapsMetadata["attribute_values"] = attribute_values
    insarmapsMetadata["string_dates_sql"] = string_dates_sql
    insarmapsMetadata["decimal_dates_sql"] = decimal_dates_sql
    insarmapsMetadata["attributes"] = attributes
    insarmapsMetadata["needed_attributes"] = needed_attributes
    metadataFilePath = json_path + "/metadata.pickle" 
    serialize_dictionary(insarmapsMetadata, metadataFilePath)
# ---------------------------------------------------------------------------------------
# create a json file out of siu man array
# then put json file into directory named after the h5 file
def make_json_file(chunk_num, points, dates, json_path, folder_name):

    data = {
    "type": "FeatureCollection",
    "dates": dates,
    "features": points
    }

    chunk = "chunk_" + str(chunk_num) + ".json"
    json_file = open(json_path + "/" + chunk, "w")
    string_json = json.dumps(data, indent=4, separators=(',',':'))
    json_file.write("%s" % string_json)
    json_file.close()

<<<<<<< HEAD
    print(("converted chunk " + str(chunk_num)))
=======
    print("converted chunk " + str(chunk_num))
>>>>>>> c5ded81c

# ---------------------------------------------------------------------------------------
def build_parser():
    dbHost = "insarmaps.rsmas.miami.edu"
    parser = argparse.ArgumentParser(description='Convert a Unavco format H5 file for ingestion into insarmaps.')
    required = parser.add_argument_group("required arguments")
    required.add_argument("file", help="unavco file to ingest")
    required.add_argument("outputDir", help="directory to place json files and mbtiles file")

    return parser

# ---------------------------------------------------------------------------------------
# START OF EXECUTABLE
# ---------------------------------------------------------------------------------------
def main():
    parser = build_parser()
    parseArgs = parser.parse_args()
    file_name = parseArgs.file
    output_folder = parseArgs.outputDir
    should_mask = True

    path_name_and_extension = os.path.basename(file_name).split(".")
    path_name = path_name_and_extension[0]
    extension = path_name_and_extension[1]
# ---------------------------------------------------------------------------------------
# start clock to track how long conversion process takes
    start_time = time.clock()

# use h5py to open specified group(s) in the h5 file 
# then read datasets from h5 file into memory for faster reading of data
    file = h5py.File(file_name,  "r")
    timeseries_group = file["HDFEOS"]["GRIDS"]["timeseries"]
    displacement_3d_matrix = timeseries_group["observation"]["displacement"]

# get attributes (stored at root) of UNAVCO timeseries file
    attributes = dict(file.attrs)

# in timeseries displacement_3d_matrix, there are datasets
# need to get datasets with dates - strings that can be converted to integers
    dates = displacement_3d_matrix.attrs["DATE_TIMESERIES"].split(" ")

# array that stores dates from dates that have been converted to decimal
    decimal_dates = []

# read datasets in the group into a dictionary of 2d arrays and intialize decimal dates
    timeseries_datasets = {}
    i = 0
    for displacement_2d_matrix in displacement_3d_matrix:
        dataset = displacement_2d_matrix[:]
        if should_mask:
<<<<<<< HEAD

            print(("Masking " + dates[i]))
=======
            print("Masking " + dates[i])
>>>>>>> c5ded81c
            mask = timeseries_group["quality"]["mask"][:]
            dataset = mask_matrix(dataset, mask)

        timeseries_datasets[dates[i]] = dataset
        d = get_date(dates[i])
        decimal = get_decimal_date(d)
        decimal_dates.append(decimal)
        i += 1

# close h5 file
    file.close()

    path_list = path_name.split("/")
    folder_name = path_name.split("/")[len(path_list)-1]

    try: # create path for output
        os.mkdir(output_folder)
    except:
<<<<<<< HEAD
        print((output_folder + " already exists"))
=======
        print(output_folder + " already exists")
>>>>>>> c5ded81c

# read and convert the datasets, then write them into json files and insert into database
    convert_data(attributes, decimal_dates, timeseries_datasets, dates, output_folder, folder_name)

# run tippecanoe command to get mbtiles file
    os.chdir(os.path.abspath(output_folder))
    os.system("tippecanoe *.json -l chunk_1 -x d -pf -pk -Bg -d9 -D12 -g12 -r0 -o " + folder_name + ".mbtiles")

# ---------------------------------------------------------------------------------------
# check how long it took to read h5 file data and create json files
    end_time =  time.clock()
    print(("time elapsed: " + str(end_time - start_time)))
# ---------------------------------------------------------------------------------------

if __name__ == '__main__':
    main()<|MERGE_RESOLUTION|>--- conflicted
+++ resolved
@@ -8,13 +8,10 @@
 import time
 import os
 import sys
+import psycopg2
 import geocoder
-<<<<<<< HEAD
-from .mask import mask_matrix
-=======
 from pysar.add_attribute_insarmaps import InsarDatabaseController
 from pysar.mask import mask_matrix
->>>>>>> c5ded81c
 import argparse
 import pickle
 
@@ -70,15 +67,9 @@
     x_first = float(attributes["X_FIRST"])
     y_first = float(attributes["Y_FIRST"])
     num_columns = int(attributes["WIDTH"])
-<<<<<<< HEAD
-    num_rows = int(attributes["FILE_LENGTH"])
-    print(("columns: %d" % num_columns))
-    print(("rows: %d" % num_rows))
-=======
     num_rows = int(attributes["LENGTH"])
     print("columns: %d" % num_columns)
     print("rows: %d" % num_rows)
->>>>>>> c5ded81c
     # create a siu_man array to store json point objects
     siu_man = []
     displacement_values = []
@@ -167,11 +158,7 @@
     for k in attributes:
         v = attributes[k]
         if k in needed_attributes:
-<<<<<<< HEAD
-            print((str(k) + ": " + str(v)))
-=======
             print(str(k) + ": " + str(v))
->>>>>>> c5ded81c
             attribute_keys += (str(k) + ",")
             attribute_values += (str(v) + ',')
     attribute_keys = attribute_keys[:len(attribute_keys)-1] + '}'
@@ -210,11 +197,7 @@
     json_file.write("%s" % string_json)
     json_file.close()
 
-<<<<<<< HEAD
-    print(("converted chunk " + str(chunk_num)))
-=======
     print("converted chunk " + str(chunk_num))
->>>>>>> c5ded81c
 
 # ---------------------------------------------------------------------------------------
 def build_parser():
@@ -265,12 +248,7 @@
     for displacement_2d_matrix in displacement_3d_matrix:
         dataset = displacement_2d_matrix[:]
         if should_mask:
-<<<<<<< HEAD
-
-            print(("Masking " + dates[i]))
-=======
             print("Masking " + dates[i])
->>>>>>> c5ded81c
             mask = timeseries_group["quality"]["mask"][:]
             dataset = mask_matrix(dataset, mask)
 
@@ -289,11 +267,7 @@
     try: # create path for output
         os.mkdir(output_folder)
     except:
-<<<<<<< HEAD
-        print((output_folder + " already exists"))
-=======
         print(output_folder + " already exists")
->>>>>>> c5ded81c
 
 # read and convert the datasets, then write them into json files and insert into database
     convert_data(attributes, decimal_dates, timeseries_datasets, dates, output_folder, folder_name)
