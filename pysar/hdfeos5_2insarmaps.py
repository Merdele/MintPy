--- conflicted
+++ resolved
@@ -1,5 +1,6 @@
 #!/usr/bin/env python3
 
+import sys
 import os
 import argparse
 import glob
@@ -45,17 +46,10 @@
 
 # create working directory in scratch and copy relevant files over
     scratch_dir = os.environ["SCRATCHDIR"] + "/" + curProjName
-<<<<<<< HEAD
-    print(("making directory " + scratch_dir))
-    os.system("mkdir " + scratch_dir)
-    command = "cp " + h5FileFullName + " " + scratch_dir + "/"
-    print(("copying files to scratch with command " + command))
-=======
     print("making directory " + scratch_dir)
     os.system("mkdir " + scratch_dir)
     command = "cp " + h5FileFullName + " " + scratch_dir + "/"
     print("copying files to scratch with command " + command)
->>>>>>> c5ded81c
     os.system(command)
 
 # go to scratch dir, and run the bjob command
