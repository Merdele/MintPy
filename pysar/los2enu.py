--- conflicted
+++ resolved
@@ -6,7 +6,8 @@
 ############################################################
 
 import sys
-from  numpy import pi,cos, sin
+import os 
+from  numpy import shape,pi,cos, sin
 import getopt
 import h5py 
 
@@ -67,11 +68,7 @@
         look_f=float(h5file[k[0]].attrs['LOOK_REF2']) 
         inc=(look_n+look_f)/2.
         inc=41.0
-<<<<<<< HEAD
-        print(('Average look angle = '+str(inc)))
-=======
         print('Average look angle = '+str(inc))
->>>>>>> c5ded81c
   
     inc=inc*pi/180.
    
@@ -97,24 +94,15 @@
         try:
             h=heading*pi/180.
         except:
-<<<<<<< HEAD
-            print(('trying to use the heading angle from '+File)) 
-=======
             print('trying to use the heading angle from '+File) 
->>>>>>> c5ded81c
             heading = float(h5file[k[0]].attrs['HEADING'])
             if heading < 0:
                 heading=heading+360
             h=heading*pi/180.
         
         print('******************************************')  
-<<<<<<< HEAD
-        print(('Fault Azimuth = '+str(azimuth)))
-        print(('Satellite Heading Angle = '+str(heading)))
-=======
         print('Fault Azimuth = '+str(azimuth))
         print('Satellite Heading Angle = '+str(heading))
->>>>>>> c5ded81c
         print('******************************************')
   
         fac=sin(az)*cos(h)*sin(inc)-cos(az)*sin(h)*sin(inc)
@@ -134,20 +122,12 @@
         P = V*cos(inc) # projecting LOS to up assuming zero horizontal deformation
         outName='projected_los.h5'
   
-<<<<<<< HEAD
-    print(('writing '+outName))    
-=======
     print('writing '+outName)    
->>>>>>> c5ded81c
     h5file2 = h5py.File(outName,'w')
     group=h5file2.create_group(k[0])
     dset = group.create_dataset(k[0], data=P, compression='gzip')
     
-<<<<<<< HEAD
-    for key, value in list(h5file[k[0]].attrs.items()):
-=======
     for key, value in h5file[k[0]].attrs.items():
->>>>>>> c5ded81c
             group.attrs[key] = value
       
     h5file.close()
