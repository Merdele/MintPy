--- conflicted
+++ resolved
@@ -6,12 +6,11 @@
 ############################################################
 
 import sys
-<<<<<<< HEAD
-=======
 import os
 import numpy as np
->>>>>>> c5ded81c
 import h5py
+import matplotlib.pyplot as plt
+#from scipy.sparse.csgraph import laplacian
 from scipy.ndimage.filters import laplace
 
 
@@ -55,11 +54,7 @@
         Lunw=laplace(unw)
         g=group.create_group(ifgram)
         g.create_dataset(ifgram,data=Lunw,compression='gzip')
-<<<<<<< HEAD
-        for key, value in list(h5file['interferograms'][ifgram].attrs.items()):
-=======
         for key, value in h5file['interferograms'][ifgram].attrs.items():
->>>>>>> c5ded81c
             g.attrs[key] = value
   
     gm = h5laplace.create_group('mask')
